--- conflicted
+++ resolved
@@ -106,12 +106,7 @@
 	updatedRouteParams.Spec.Ingress.Hostname = expectHostname
 	deletedParams := testCollectorWithMode(v1alpha1.ModeDeployment)
 	now := metav1.NewTime(time.Now())
-<<<<<<< HEAD
-	deletedParams.OtelCol.DeletionTimestamp = &now
-	deploymentWithoutHPA := paramsWithModeAndReplicas(v1alpha1.ModeDeployment, 1)
-=======
 	deletedParams.DeletionTimestamp = &now
->>>>>>> 4d260282
 
 	type args struct {
 		params v1alpha1.OpenTelemetryCollector
@@ -336,45 +331,6 @@
 							assert.Equal(t, int32(1), *actual.Spec.MinReplicas)
 							assert.Equal(t, int32(9), actual.Spec.MaxReplicas)
 							assert.True(t, exists)
-						},
-					},
-					wantErr:     assert.NoError,
-					validateErr: assert.NoError,
-				},
-			},
-		},
-		{
-			name: "hpa v2 deployment collector deletion process",
-			args: args{
-				params:  paramsWithHPA(3, 5),
-				updates: []manifests.Params{deploymentWithoutHPA},
-			},
-			want: []want{
-				{
-					result: controllerruntime.Result{},
-					checks: []check{
-						func(t *testing.T, params manifests.Params) {
-							actual := autoscalingv2.HorizontalPodAutoscaler{}
-							exists, hpaErr := populateObjectIfExists(t, &actual, namespacedObjectName(naming.HorizontalPodAutoscaler(params.OtelCol.Name), params.OtelCol.Namespace))
-							assert.NoError(t, hpaErr)
-							require.Len(t, actual.Spec.Metrics, 1)
-							assert.Equal(t, int32(90), *actual.Spec.Metrics[0].Resource.Target.AverageUtilization)
-							assert.Equal(t, int32(3), *actual.Spec.MinReplicas)
-							assert.Equal(t, int32(5), actual.Spec.MaxReplicas)
-							assert.True(t, exists)
-						},
-					},
-					wantErr:     assert.NoError,
-					validateErr: assert.NoError,
-				},
-				{
-					result: controllerruntime.Result{},
-					checks: []check{
-						func(t *testing.T, params manifests.Params) {
-							hpa := autoscalingv2.HorizontalPodAutoscaler{}
-							exists, err := populateObjectIfExists(t, &hpa, namespacedObjectName(naming.HorizontalPodAutoscaler(params.OtelCol.Name), params.OtelCol.Namespace))
-							assert.NoError(t, err)
-							assert.False(t, exists) // There should be no hpa anymore
 						},
 					},
 					wantErr:     assert.NoError,
