// Copyright The OpenTelemetry Authors
//
// Licensed under the Apache License, Version 2.0 (the "License");
// you may not use this file except in compliance with the License.
// You may obtain a copy of the License at
//
//     http://www.apache.org/licenses/LICENSE-2.0
//
// Unless required by applicable law or agreed to in writing, software
// distributed under the License is distributed on an "AS IS" BASIS,
// WITHOUT WARRANTIES OR CONDITIONS OF ANY KIND, either express or implied.
// See the License for the specific language governing permissions and
// limitations under the License.

package collector_test

import (
	"testing"

	"github.com/stretchr/testify/assert"
<<<<<<< HEAD
=======
	"github.com/stretchr/testify/require"
	autoscalingv2 "k8s.io/api/autoscaling/v2"
>>>>>>> 02e44fbf
	corev1 "k8s.io/api/core/v1"
	metav1 "k8s.io/apimachinery/pkg/apis/meta/v1"

	"github.com/open-telemetry/opentelemetry-operator/apis/v1alpha1"
	"github.com/open-telemetry/opentelemetry-operator/apis/v1alpha2"
	"github.com/open-telemetry/opentelemetry-operator/internal/config"
	"github.com/open-telemetry/opentelemetry-operator/internal/manifests"
	. "github.com/open-telemetry/opentelemetry-operator/internal/manifests/collector"
)

func TestHPA(t *testing.T) {
	type test struct {
		name string
	}
	v2Test := test{}
	tests := []test{v2Test}

	var minReplicas int32 = 3
	var maxReplicas int32 = 5
	var cpuUtilization int32 = 66
	var memoryUtilization int32 = 77

	otelcols := []v1alpha2.OpenTelemetryCollector{
		{
			ObjectMeta: metav1.ObjectMeta{
				Name: "my-instance",
			},
			Spec: v1alpha2.OpenTelemetryCollectorSpec{
				OpenTelemetryCommonFields: v1alpha2.OpenTelemetryCommonFields{
					Autoscaler: &v1alpha2.AutoscalerSpec{
						MinReplicas:             &minReplicas,
						MaxReplicas:             &maxReplicas,
						TargetCPUUtilization:    &cpuUtilization,
						TargetMemoryUtilization: &memoryUtilization,
					},
				},
			},
		},
		{
			ObjectMeta: metav1.ObjectMeta{
				Name: "my-instance",
			},
			Spec: v1alpha2.OpenTelemetryCollectorSpec{
				OpenTelemetryCommonFields: v1alpha2.OpenTelemetryCommonFields{
					Autoscaler: &v1alpha2.AutoscalerSpec{
						MinReplicas:             &minReplicas,
						MaxReplicas:             &maxReplicas,
						TargetCPUUtilization:    &cpuUtilization,
						TargetMemoryUtilization: &memoryUtilization,
					},
				},
			},
		},
	}

	for _, otelcol := range otelcols {
		for _, test := range tests {
			t.Run(test.name, func(t *testing.T) {
				configuration := config.New()
				params := manifests.Params{
					Config: configuration,
					OtelCol: v1alpha1.OpenTelemetryCollector{
						ObjectMeta: otelcol.ObjectMeta,
						Spec: v1alpha1.OpenTelemetryCollectorSpec{
							MinReplicas: otelcol.Spec.OpenTelemetryCommonFields.Autoscaler.MinReplicas,
							MaxReplicas: otelcol.Spec.OpenTelemetryCommonFields.Autoscaler.MaxReplicas,
							Autoscaler: &v1alpha1.AutoscalerSpec{
								TargetCPUUtilization:    otelcol.Spec.OpenTelemetryCommonFields.Autoscaler.TargetCPUUtilization,
								TargetMemoryUtilization: otelcol.Spec.OpenTelemetryCommonFields.Autoscaler.TargetMemoryUtilization,
							},
						},
					},
					Log: logger,
				}
<<<<<<< HEAD
				hpa := HorizontalPodAutoscaler(params)
=======
				raw, err := HorizontalPodAutoscaler(params)
				require.NoError(t, err)

				hpa := raw.(*autoscalingv2.HorizontalPodAutoscaler)
>>>>>>> 02e44fbf

				// verify
				assert.Equal(t, "my-instance-collector", hpa.Name)
				assert.Equal(t, "my-instance-collector", hpa.Labels["app.kubernetes.io/name"])
				assert.Equal(t, &minReplicas, hpa.Spec.MinReplicas)
				assert.Equal(t, maxReplicas, hpa.Spec.MaxReplicas)
				assert.Equal(t, 2, len(hpa.Spec.Metrics))

				for _, metric := range hpa.Spec.Metrics {
					if metric.Resource.Name == corev1.ResourceCPU {
						assert.Equal(t, cpuUtilization, *metric.Resource.Target.AverageUtilization)
					} else if metric.Resource.Name == corev1.ResourceMemory {
						assert.Equal(t, memoryUtilization, *metric.Resource.Target.AverageUtilization)
					}
				}
			})
		}
	}

}<|MERGE_RESOLUTION|>--- conflicted
+++ resolved
@@ -18,11 +18,7 @@
 	"testing"
 
 	"github.com/stretchr/testify/assert"
-<<<<<<< HEAD
-=======
 	"github.com/stretchr/testify/require"
-	autoscalingv2 "k8s.io/api/autoscaling/v2"
->>>>>>> 02e44fbf
 	corev1 "k8s.io/api/core/v1"
 	metav1 "k8s.io/apimachinery/pkg/apis/meta/v1"
 
@@ -97,14 +93,8 @@
 					},
 					Log: logger,
 				}
-<<<<<<< HEAD
-				hpa := HorizontalPodAutoscaler(params)
-=======
-				raw, err := HorizontalPodAutoscaler(params)
+				hpa, err := HorizontalPodAutoscaler(params)
 				require.NoError(t, err)
-
-				hpa := raw.(*autoscalingv2.HorizontalPodAutoscaler)
->>>>>>> 02e44fbf
 
 				// verify
 				assert.Equal(t, "my-instance-collector", hpa.Name)
