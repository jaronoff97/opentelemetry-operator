// Copyright The OpenTelemetry Authors
//
// Licensed under the Apache License, Version 2.0 (the "License");
// you may not use this file except in compliance with the License.
// You may obtain a copy of the License at
//
//     http://www.apache.org/licenses/LICENSE-2.0
//
// Unless required by applicable law or agreed to in writing, software
// distributed under the License is distributed on an "AS IS" BASIS,
// WITHOUT WARRANTIES OR CONDITIONS OF ANY KIND, either express or implied.
// See the License for the specific language governing permissions and
// limitations under the License.

package components

import (
	"github.com/go-logr/logr"
	corev1 "k8s.io/api/core/v1"
	rbacv1 "k8s.io/api/rbac/v1"

	"github.com/open-telemetry/opentelemetry-operator/internal/naming"
)

<<<<<<< HEAD
var (
	_ Parser = &SingleEndpointParser{}
)

=======
>>>>>>> f02ae89e
// SingleEndpointConfig represents the minimal struct for a given YAML configuration input containing either
// endpoint or listen_address.
type SingleEndpointConfig struct {
	Endpoint      string `mapstructure:"endpoint,omitempty"`
	ListenAddress string `mapstructure:"listen_address,omitempty"`
}

func (g *SingleEndpointConfig) GetPortNumOrDefault(logger logr.Logger, p int32) int32 {
	num, err := g.GetPortNum()
	if err != nil {
		logger.V(3).Info("no port set, using default: %d", p)
		return p
	}
	return num
}

// GetPortNum attempts to get the port for the given config. If it cannot, the UnsetPort and the given missingPortError
// are returned.
func (g *SingleEndpointConfig) GetPortNum() (int32, error) {
	if len(g.Endpoint) > 0 {
		return PortFromEndpoint(g.Endpoint)
	} else if len(g.ListenAddress) > 0 {
		return PortFromEndpoint(g.ListenAddress)
	}
	return UnsetPort, PortNotFoundErr
}

func ParseSingleEndpointSilent(logger logr.Logger, name string, o *Option, singleEndpointConfig *SingleEndpointConfig) ([]corev1.ServicePort, error) {
	return internalParseSingleEndpoint(logger, name, true, o, singleEndpointConfig)
}

func ParseSingleEndpoint(logger logr.Logger, name string, o *Option, singleEndpointConfig *SingleEndpointConfig) ([]corev1.ServicePort, error) {
	return internalParseSingleEndpoint(logger, name, false, o, singleEndpointConfig)
}

<<<<<<< HEAD
func (s *SingleEndpointParser) GetRBACRules(logger logr.Logger, config interface{}) ([]rbacv1.PolicyRule, error) {
	return nil, nil
}

func (s *SingleEndpointParser) Ports(logger logr.Logger, name string, config interface{}) ([]corev1.ServicePort, error) {
	singleEndpointConfig := &SingleEndpointConfig{}
	if err := mapstructure.Decode(config, singleEndpointConfig); err != nil {
		return nil, err
=======
func internalParseSingleEndpoint(logger logr.Logger, name string, failSilently bool, o *Option, singleEndpointConfig *SingleEndpointConfig) ([]corev1.ServicePort, error) {
	if singleEndpointConfig == nil {
		return nil, nil
>>>>>>> f02ae89e
	}
	if _, err := singleEndpointConfig.GetPortNum(); err != nil && o.port == UnsetPort {
		if failSilently {
			logger.WithValues("receiver", o.name).V(4).Info("couldn't parse the endpoint's port and no default port set", "error", err)
			err = nil
		} else {
			logger.WithValues("receiver", o.name).Error(err, "couldn't parse the endpoint's port and no default port set")
		}
		return []corev1.ServicePort{}, err
	}
	port := singleEndpointConfig.GetPortNumOrDefault(logger, o.port)
	svcPort := o.GetServicePort()
	svcPort.Name = naming.PortName(name, port)
	return []corev1.ServicePort{ConstructServicePort(svcPort, port)}, nil
}

func NewSinglePortParser(name string, port int32, opts ...PortBuilderOption) *GenericParser[*SingleEndpointConfig] {
	return NewGenericParser(name, port, ParseSingleEndpoint, opts...)
}

// NewSilentSinglePortParser returns a ParseSingleEndpoint that errors silently on failure to find a port.
func NewSilentSinglePortParser(name string, port int32, opts ...PortBuilderOption) *GenericParser[*SingleEndpointConfig] {
	return NewGenericParser(name, port, ParseSingleEndpointSilent, opts...)
}<|MERGE_RESOLUTION|>--- conflicted
+++ resolved
@@ -17,18 +17,14 @@
 import (
 	"github.com/go-logr/logr"
 	corev1 "k8s.io/api/core/v1"
-	rbacv1 "k8s.io/api/rbac/v1"
 
 	"github.com/open-telemetry/opentelemetry-operator/internal/naming"
 )
 
-<<<<<<< HEAD
 var (
-	_ Parser = &SingleEndpointParser{}
+	_ Parser = &GenericParser[*SingleEndpointConfig]{}
 )
 
-=======
->>>>>>> f02ae89e
 // SingleEndpointConfig represents the minimal struct for a given YAML configuration input containing either
 // endpoint or listen_address.
 type SingleEndpointConfig struct {
@@ -64,20 +60,9 @@
 	return internalParseSingleEndpoint(logger, name, false, o, singleEndpointConfig)
 }
 
-<<<<<<< HEAD
-func (s *SingleEndpointParser) GetRBACRules(logger logr.Logger, config interface{}) ([]rbacv1.PolicyRule, error) {
-	return nil, nil
-}
-
-func (s *SingleEndpointParser) Ports(logger logr.Logger, name string, config interface{}) ([]corev1.ServicePort, error) {
-	singleEndpointConfig := &SingleEndpointConfig{}
-	if err := mapstructure.Decode(config, singleEndpointConfig); err != nil {
-		return nil, err
-=======
 func internalParseSingleEndpoint(logger logr.Logger, name string, failSilently bool, o *Option, singleEndpointConfig *SingleEndpointConfig) ([]corev1.ServicePort, error) {
 	if singleEndpointConfig == nil {
 		return nil, nil
->>>>>>> f02ae89e
 	}
 	if _, err := singleEndpointConfig.GetPortNum(); err != nil && o.port == UnsetPort {
 		if failSilently {
@@ -95,10 +80,10 @@
 }
 
 func NewSinglePortParser(name string, port int32, opts ...PortBuilderOption) *GenericParser[*SingleEndpointConfig] {
-	return NewGenericParser(name, port, ParseSingleEndpoint, opts...)
+	return NewGenericParser(name, port, ParseSingleEndpoint, nil, opts...)
 }
 
 // NewSilentSinglePortParser returns a ParseSingleEndpoint that errors silently on failure to find a port.
 func NewSilentSinglePortParser(name string, port int32, opts ...PortBuilderOption) *GenericParser[*SingleEndpointConfig] {
-	return NewGenericParser(name, port, ParseSingleEndpointSilent, opts...)
+	return NewGenericParser(name, port, ParseSingleEndpointSilent, nil, opts...)
 }